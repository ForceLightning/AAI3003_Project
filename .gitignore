--- conflicted
+++ resolved
@@ -56,7 +56,6 @@
 geckodriver.exe
 geckodriver.log
 
-<<<<<<< HEAD
 # pyenv
 .python-version
 
@@ -69,11 +68,6 @@
 
 # Feature extraction
 *.csv
-=======
-# Articles
-articles/
-summaries/
 
 # Scraper data
-URLs/
->>>>>>> f32b47c6
+URLs/