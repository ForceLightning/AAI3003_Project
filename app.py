--- conflicted
+++ resolved
@@ -7,14 +7,8 @@
 
 # User input for the URL
 url = st.text_input('Enter the URL of the news article you want to summarise:')
-# Radio button to select the model
-model = st.radio('Select the model to use:', ['RandomForest', 'DistilBert'])
 
-<<<<<<< HEAD
 if st.button('Summarise Article & Predict Category'):
-=======
-if st.button('Summarise Article & Predict Category(-ies)'):
->>>>>>> 0fd2e656
     if url:
         try:
             # Scrape the article
@@ -23,11 +17,7 @@
             
             # Predict the category of the article
             postprocess_text = preprocess_text(article_text)
-<<<<<<< HEAD
             predictions = predict_on_randomforest([postprocess_text])
-=======
-            predictions = predict_on_model([postprocess_text])
->>>>>>> 0fd2e656
             labels = get_label(predictions[0])
             st.write('The article is classified under the following categories:', labels)
             
